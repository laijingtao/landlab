--- conflicted
+++ resolved
@@ -1,15 +1,5 @@
 env:
   matrix:
-<<<<<<< HEAD
-  - TRAVIS_PYTHON_VERSION="2.6" NUMPY_VERSION="1.9"
-  - TRAVIS_PYTHON_VERSION="2.7" NUMPY_VERSION="1.9"
-  - TRAVIS_PYTHON_VERSION="2.7" NUMPY_VERSION="1.10" BUILD_DOCS=1
-  - TRAVIS_PYTHON_VERSION="3.3" NUMPY_VERSION="1.9"
-  - TRAVIS_PYTHON_VERSION="3.4" NUMPY_VERSION="1.9"
-  - TRAVIS_PYTHON_VERSION="3.4" NUMPY_VERSION="1.10"
-  - TRAVIS_PYTHON_VERSION="3.5" NUMPY_VERSION="1.9"
-  - TRAVIS_PYTHON_VERSION="3.5" NUMPY_VERSION="1.10"
-=======
   # - TRAVIS_PYTHON_VERSION="2.6" NUMPY_VERSION="1.9"
   - TRAVIS_PYTHON_VERSION="2.7" NUMPY_VERSION="==1.9.3" BUILD_DOCS=0
   - TRAVIS_PYTHON_VERSION="2.7" NUMPY_VERSION="==1.10.4" BUILD_DOCS=0
@@ -21,7 +11,6 @@
   # - TRAVIS_PYTHON_VERSION="3.5" NUMPY_VERSION="1.9"
   - TRAVIS_PYTHON_VERSION="3.5" NUMPY_VERSION="==1.10.4" BUILD_DOCS=0
   - TRAVIS_PYTHON_VERSION="3.5" BUILD_DOCS=0
->>>>>>> c61f6628
   global:
     - secure: UxPkdFKl0xtk+H+98CNHSnYN8SJrEq5xJjLtPUPR+5UF5lLKL7godwrOdYeO0B0fXPi2Plw0vtoIID6H1AV4x+8QD/AgAizoWIh8KLim3E7rDX0v0M3WnUHctvYwt76mGCYvIGH6qR2Ziml37Ec6nz2aTuz0oex27P6dq0BKkXs=
     - secure: OFyhYR18rMC/MlyG1J8+cRkHWlkn/BOkQP6IM+ZBILG/t33ipoyTjH2qpNJi5Rx3wMCXBn00XnPExf7mqRBAAzSULyt6t6eDbXgInYOCSOQMMZlJ66CdmsD8dKBwDVbcFuGz06amYrIc/22guFP+6GfhsCepHvocrR93A93whug=
@@ -46,11 +35,7 @@
 - conda build -q .conda-recipe
 - conda install -q landlab --use-local
 script:
-<<<<<<< HEAD
-- if [[ "x$BUILD_DOCS" != "x" && "$TRAVIS_OS_NAME" == "linux" ]]; then (cd docs && make html 2> /dev/null); fi
-=======
 - if [[ "$BUILD_DOCS" == "1" ]]; then (cd docs && make html 2> /dev/null); fi
->>>>>>> c61f6628
 - bash .ci/travis/run_travis_test.sh
 virtualenv:
   system_site_packages: false
