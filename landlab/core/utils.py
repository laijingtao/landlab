--- conflicted
+++ resolved
@@ -254,9 +254,6 @@
     add_functions_to_class(cls, funcs)
 
 
-<<<<<<< HEAD
-def argsort_points_by_x_then_y(points):
-=======
 def strip_grid_from_method_docstring(funcs):
     """Remove 'grid' from the parameters of a dict of functions' docstrings.
 
@@ -340,8 +337,7 @@
                               func.__doc__)
 
 
-def argsort_points_by_x_then_y(pts):
->>>>>>> 17033f95
+def argsort_points_by_x_then_y(points):
     """Sort points by coordinates, first x then y, returning sorted indices.
 
     Parameters
